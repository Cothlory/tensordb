--- conflicted
+++ resolved
@@ -1,10 +1,7 @@
 from .base_storage import BaseStorage
 from .cached_storage import CachedStorage
 from .json_storage import JsonStorage
-<<<<<<< HEAD
-=======
 from .lock import NoLock, PrefixLock
->>>>>>> 5a2f6a67
 from .mapping import Mapping
 from .variables import MAPPING_STORAGES
 from .zarr_storage import ZarrStorage