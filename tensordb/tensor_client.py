--- conflicted
+++ resolved
@@ -338,7 +338,6 @@
         return storage
 
     @staticmethod
-<<<<<<< HEAD
     def _exec_on_dask(
             func: Callable,
             params,
@@ -352,9 +351,7 @@
                 e.args = (f"Tensor path: {params['path']}", *e.args)
                 raise
 
-    @classmethod
-=======
->>>>>>> 5a2f6a67
+    @staticmethod
     def exec_on_parallel(
             method: Callable,
             paths_kwargs: Dict[str, Dict[str, Any]],
